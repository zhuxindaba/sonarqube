--- conflicted
+++ resolved
@@ -42,30 +42,16 @@
 
 public class UpdateCenterClientTest {
 
-<<<<<<< HEAD
-  private static final String BASE_URL = "http://update.sonarsource.org";
+  private static final String BASE_URL = "https://update.sonarsource.org";
   private UriReader reader = mock(UriReader.class);
   private Settings settings = new MapSettings();
   private UpdateCenterClient underTest;
-=======
-  static final String BASE_URL = "https://update.sonarsource.org";
-  UriReader reader;
-  Settings settings;
-
-  UpdateCenterClient underTest;
->>>>>>> 13891515
 
   @Before
   public void startServer() throws Exception {
     reader = mock(UriReader.class);
-<<<<<<< HEAD
     settings.setProperty(UpdateCenterClient.URL_PROPERTY, BASE_URL);
     settings.setProperty(UpdateCenterClient.ACTIVATION_PROPERTY, true);
-=======
-    settings = new Settings()
-        .setProperty(UpdateCenterClient.URL_PROPERTY, BASE_URL)
-        .setProperty(UpdateCenterClient.ACTIVATION_PROPERTY, true);
->>>>>>> 13891515
     underTest = new UpdateCenterClient(reader, settings);
   }
 
