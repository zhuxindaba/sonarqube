/*
 * SonarQube, open source software quality management tool.
 * Copyright (C) 2008-2013 SonarSource
 * mailto:contact AT sonarsource DOT com
 *
 * SonarQube is free software; you can redistribute it and/or
 * modify it under the terms of the GNU Lesser General Public
 * License as published by the Free Software Foundation; either
 * version 3 of the License, or (at your option) any later version.
 *
 * SonarQube is distributed in the hope that it will be useful,
 * but WITHOUT ANY WARRANTY; without even the implied warranty of
 * MERCHANTABILITY or FITNESS FOR A PARTICULAR PURPOSE.  See the GNU
 * Lesser General Public License for more details.
 *
 * You should have received a copy of the GNU Lesser General Public License
 * along with this program; if not, write to the Free Software Foundation,
 * Inc., 51 Franklin Street, Fifth Floor, Boston, MA  02110-1301, USA.
 */
package org.sonar.core.issue;

import com.google.common.collect.Lists;
import com.google.common.collect.Maps;
import org.sonar.api.BatchComponent;
import org.sonar.api.ServerComponent;
import org.sonar.api.component.Component;
import org.sonar.api.issue.IssueQueryResult;
import org.sonar.api.issue.internal.DefaultIssue;
import org.sonar.api.issue.internal.FieldDiffs;
import org.sonar.api.issue.internal.IssueChangeContext;
import org.sonar.api.notifications.Notification;
import org.sonar.api.notifications.NotificationManager;
import org.sonar.api.resources.Project;
import org.sonar.api.rules.Rule;
import org.sonar.api.utils.DateUtils;
import org.sonar.core.i18n.RuleI18nManager;

import javax.annotation.CheckForNull;
import javax.annotation.Nullable;

import java.util.List;
import java.util.Locale;
import java.util.Map;
import java.util.Map.Entry;

/**
 * Send notifications related to issues.
 *
 * @since 3.6
 */
public class IssueNotifications implements BatchComponent, ServerComponent {

  private final NotificationManager notificationsManager;
  private final RuleI18nManager ruleI18n;

  public IssueNotifications(NotificationManager notificationsManager, RuleI18nManager ruleI18n) {
    this.notificationsManager = notificationsManager;
    this.ruleI18n = ruleI18n;
  }

  public Notification sendNewIssues(Project project, int newIssues) {
    Notification notification = newNotification(project, "new-issues")
      .setDefaultMessage(newIssues + " new issues on " + project.getLongName() + ".")
      .setFieldValue("projectDate", DateUtils.formatDateTime(project.getAnalysisDate()))
      .setFieldValue("count", String.valueOf(newIssues));
    notificationsManager.scheduleForSending(notification);
    return notification;
  }

  @CheckForNull
  public List<Notification> sendChanges(DefaultIssue issue, IssueChangeContext context, IssueQueryResult queryResult) {
    Map<DefaultIssue, Rule> issues = Maps.newHashMap();
    issues.put(issue, queryResult.rule(issue));
    return sendChanges(issues, context, queryResult.project(issue), queryResult.component(issue));
  }

  @CheckForNull
  public List<Notification> sendChanges(Map<DefaultIssue, Rule> issues, IssueChangeContext context, Component project, @Nullable Component component) {
    List<Notification> notifications = Lists.newArrayList();
    for (Entry<DefaultIssue, Rule> entry : issues.entrySet()) {
      Notification notification = createChangeNotification(entry.getKey(), context, entry.getValue(), project, component, null);
      if (notification != null) {
        notifications.add(notification);
      }
    }
    notificationsManager.scheduleForSending(notifications);
    return notifications;
  }

  @CheckForNull
  public Notification sendChanges(DefaultIssue issue, IssueChangeContext context, IssueQueryResult queryResult, @Nullable String comment) {
    Notification notification = createChangeNotification(issue, context, queryResult.rule(issue), queryResult.project(issue), queryResult.component(issue), comment);
    if (notification != null) {
      notificationsManager.scheduleForSending(notification);
    }
    return notification;
  }

  @CheckForNull
  private Notification createChangeNotification(DefaultIssue issue, IssueChangeContext context, Rule rule, Component project,
<<<<<<< HEAD
                                                @Nullable Component component, @Nullable String comment) {
=======
    @Nullable Component component, @Nullable String comment) {
>>>>>>> 897f53e7
    Notification notification = null;
    if (comment != null || issue.mustSendNotifications()) {
      FieldDiffs currentChange = issue.currentChange();
      notification = newNotification(project, "issue-changes");
      notification.setFieldValue("key", issue.key());
      notification.setFieldValue("changeAuthor", context.login());
      notification.setFieldValue("reporter", issue.reporter());
      notification.setFieldValue("assignee", issue.assignee());
      notification.setFieldValue("message", issue.message());
      notification.setFieldValue("ruleName", ruleName(rule));
      notification.setFieldValue("componentKey", issue.componentKey());
      if (component != null) {
        notification.setFieldValue("componentName", component.longName());
      }
      if (comment != null) {
        notification.setFieldValue("comment", comment);
      }

      if (currentChange != null) {
        for (Map.Entry<String, FieldDiffs.Diff> entry : currentChange.diffs().entrySet()) {
          String type = entry.getKey();
          FieldDiffs.Diff diff = entry.getValue();
          notification.setFieldValue("old." + type, diff.oldValue() != null ? diff.oldValue().toString() : null);
          notification.setFieldValue("new." + type, diff.newValue() != null ? diff.newValue().toString() : null);
        }
      }
    }
    return notification;
  }

  private String ruleName(@Nullable Rule rule) {
    // this code should definitely be shared in api
    if (rule == null) {
      return null;
    }
    String name = ruleI18n.getName(rule.getRepositoryKey(), rule.getKey(), Locale.ENGLISH);
    if (name == null) {
      name = rule.getName();
    }
    return name;
  }

  private Notification newNotification(Component project, String key) {
    return new Notification(key)
      .setFieldValue("projectName", project.longName())
      .setFieldValue("projectKey", project.key());
  }
}<|MERGE_RESOLUTION|>--- conflicted
+++ resolved
@@ -98,11 +98,7 @@
 
   @CheckForNull
   private Notification createChangeNotification(DefaultIssue issue, IssueChangeContext context, Rule rule, Component project,
-<<<<<<< HEAD
-                                                @Nullable Component component, @Nullable String comment) {
-=======
     @Nullable Component component, @Nullable String comment) {
->>>>>>> 897f53e7
     Notification notification = null;
     if (comment != null || issue.mustSendNotifications()) {
       FieldDiffs currentChange = issue.currentChange();
