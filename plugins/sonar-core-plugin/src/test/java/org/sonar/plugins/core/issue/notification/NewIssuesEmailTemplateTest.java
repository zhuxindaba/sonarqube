--- conflicted
+++ resolved
@@ -84,11 +84,7 @@
       "Project: Struts\n" +
       "32 new issues\n" +
       "\n" +
-<<<<<<< HEAD
-      "See it in SonarQube: http://nemo.sonarsource.org/issues/search?componentRoots=org.apache%3Astruts&createdAt=2010-05-18T16%3A50%3A45%2B0200\n");
-=======
       "See it in SonarQube: http://nemo.sonarsource.org/issues/search?componentRoots=org.apache%3Astruts&createdAt=2010-05-18T14%3A50%3A45%2B0000\n");
->>>>>>> 897f53e7
   }
 
   @Test
