--- conflicted
+++ resolved
@@ -30,10 +30,7 @@
 import org.sonar.db.DbTester;
 import org.sonar.db.component.ComponentDbTester;
 import org.sonar.db.component.ComponentDto;
-<<<<<<< HEAD
-=======
 import org.sonar.db.component.ComponentTesting;
->>>>>>> a56e60d1
 
 import static com.google.common.collect.ImmutableList.of;
 import static com.google.common.collect.Lists.newArrayList;
@@ -43,12 +40,8 @@
 import static org.assertj.core.api.Assertions.tuple;
 import static org.mockito.Mockito.mock;
 import static org.mockito.Mockito.when;
-<<<<<<< HEAD
 import static org.sonar.db.component.ComponentTesting.newProjectDto;
 import static org.sonar.db.qualityprofile.QualityProfileTesting.newQualityProfileDto;
-=======
-import static org.sonar.db.qualityprofile.QualityProfileDto.createFor;
->>>>>>> a56e60d1
 
 public class QualityProfileDaoTest {
 
@@ -59,22 +52,13 @@
 
   DbSession dbSession = dbTester.getSession();
 
-<<<<<<< HEAD
   QualityProfileDbTester qualityProfileDb = new QualityProfileDbTester(dbTester);
   ComponentDbTester componentDbTester = new ComponentDbTester(dbTester);
-=======
-  ComponentDbTester componentDb = new ComponentDbTester(dbTester);
-  QualityProfileDbTester qualityProfileDbTester = new QualityProfileDbTester(dbTester);
->>>>>>> a56e60d1
 
   QualityProfileDao underTest = dbTester.getDbClient().qualityProfileDao();
 
   @Before
-<<<<<<< HEAD
   public void before() {
-=======
-  public void initNow() {
->>>>>>> a56e60d1
     when(system.now()).thenReturn(UtcDateUtils.parseDateTime("2014-01-20T12:00:00+0000").getTime());
   }
 
@@ -82,13 +66,13 @@
   public void insert() {
     dbTester.prepareDbUnit(getClass(), "shared.xml");
 
-    QualityProfileDto dto = createFor("abcde")
+    QualityProfileDto dto = QualityProfileDto.createFor("abcde")
       .setName("ABCDE")
       .setLanguage("xoo");
 
     underTest.insert(dto);
 
-    dbTester.assertDbUnit(getClass(), "insert-result.xml", new String[] {"created_at", "updated_at", "rules_updated_at"}, "rules_profiles");
+    dbTester.assertDbUnit(getClass(), "insert-result.xml", new String[]{"created_at", "updated_at", "rules_updated_at"}, "rules_profiles");
   }
 
   @Test
@@ -104,7 +88,7 @@
 
     underTest.update(dto);
 
-    dbTester.assertDbUnit(getClass(), "update-result.xml", new String[] {"created_at", "updated_at", "rules_updated_at"}, "rules_profiles");
+    dbTester.assertDbUnit(getClass(), "update-result.xml", new String[]{"created_at", "updated_at", "rules_updated_at"}, "rules_profiles");
   }
 
   @Test
@@ -309,7 +293,6 @@
   }
 
   @Test
-<<<<<<< HEAD
   public void selectByKeys() {
     qualityProfileDb.insertQualityProfiles(newQualityProfileDto().setKey("qp-key-1"), newQualityProfileDto().setKee("qp-key-2"), newQualityProfileDto().setKee("qp-key-3"));
 
@@ -371,25 +354,6 @@
 
     assertThat(underTest.selectDeselectedProjects(profile1.getKey(), "ect2", dbSession)).hasSize(1);
     assertThat(underTest.selectDeselectedProjects("unknown", null, dbSession)).hasSize(3);
-=======
-  public void update_project_profile_association() {
-    ComponentDto project = componentDb.insertComponent(ComponentTesting.newProjectDto());
-    QualityProfileDto profile1Language1 = insertQualityProfileDto("profile1", "Profile 1", "xoo");
-    QualityProfileDto profile2Language2 = insertQualityProfileDto("profile2", "Profile 2", "xoo2");
-    QualityProfileDto profile3Language1 = insertQualityProfileDto("profile3", "Profile 3", "xoo");
-    qualityProfileDbTester.associateProjectWithQualityProfile(project, profile1Language1, profile2Language2);
-
-    underTest.updateProjectProfileAssociation(project.uuid(), profile3Language1.getKey(), profile1Language1.getKey(), dbSession);
-
-    assertThat(underTest.selectByProjectAndLanguage(dbSession, project.getKey(), "xoo").getKey()).isEqualTo(profile3Language1.getKey());
-    assertThat(underTest.selectByProjectAndLanguage(dbSession, project.getKey(), "xoo2").getKey()).isEqualTo(profile2Language2.getKey());
-  }
-
-  private QualityProfileDto insertQualityProfileDto(String key, String name, String language) {
-    QualityProfileDto dto = QualityProfileDto.createFor(key).setName(name).setLanguage(language);
-    underTest.insert(dbSession, dto);
-    return dto;
->>>>>>> a56e60d1
   }
 
   @Test
@@ -418,4 +382,24 @@
     assertThat(underTest.selectProjectAssociations("unknown", null, dbSession)).hasSize(3);
   }
 
+  @Test
+  public void update_project_profile_association() {
+    ComponentDto project = componentDbTester.insertComponent(ComponentTesting.newProjectDto());
+    QualityProfileDto profile1Language1 = insertQualityProfileDto("profile1", "Profile 1", "xoo");
+    QualityProfileDto profile2Language2 = insertQualityProfileDto("profile2", "Profile 2", "xoo2");
+    QualityProfileDto profile3Language1 = insertQualityProfileDto("profile3", "Profile 3", "xoo");
+    qualityProfileDb.associateProjectWithQualityProfile(project, profile1Language1, profile2Language2);
+
+    underTest.updateProjectProfileAssociation(project.uuid(), profile3Language1.getKey(), profile1Language1.getKey(), dbSession);
+
+    assertThat(underTest.selectByProjectAndLanguage(dbSession, project.getKey(), "xoo").getKey()).isEqualTo(profile3Language1.getKey());
+    assertThat(underTest.selectByProjectAndLanguage(dbSession, project.getKey(), "xoo2").getKey()).isEqualTo(profile2Language2.getKey());
+  }
+
+  private QualityProfileDto insertQualityProfileDto(String key, String name, String language) {
+    QualityProfileDto dto = QualityProfileDto.createFor(key).setName(name).setLanguage(language);
+    underTest.insert(dbSession, dto);
+    return dto;
+  }
+
 }